//! This crate provides a series of simple functions for building a
//! regular expression, and an `accept` function which takes a
//! completed regular expression and a string and returns a boolean
//! value describing if the expression matched the string (or not).
//!

<<<<<<< HEAD
use hashbrown::{HashMap, HashSet};
use std::cell::{Ref, RefMut, RefCell};
use std::hash::{Hash, Hasher};
use std::rc::Rc;
use std::ops::Deref;

macro_rules! set {
    ( $( $x:expr ),* ) => {{
        #[allow(unused_mut)]
        let mut temp_set = HashSet::new();
        $( temp_set.insert($x); )*
        temp_set //
    }};
}
=======
use std::cell::RefCell;
#[allow(unused_imports)]
use std::collections::HashSet;
use std::rc::Rc;
>>>>>>> e9dec497

// Generic type conventions:
//   R: Our Ring Type
//   D: Our inbound Data type
//   I: An Iterator type

pub trait Semiring {
    fn zero() -> Self;
    fn one() -> Self;
    fn is_zero(&self) -> bool;
    fn mul(&self, rhs: &Self) -> Self;
    fn add(&self, rhs: &Self) -> Self;
}

pub trait Sym<R, D>
where
    R: Semiring,
{
    fn is(&self, c: &D) -> R;
}

type Expt<R, D> = Rc<RefCell<Expr<R, D>>>;

pub enum Brz<R, D>
where
    R: Semiring,
    D: PartialEq + Copy,
{
    Emp,
<<<<<<< HEAD
    Eps(Rc<R>),
    Sym(Rc<Sym<R, D>>),
    Alt(Brzi<R, D>, Brzi<R, D>),
    Seq(Brzi<R, D>, Brzi<R, D>),
    Rep(Brzi<R, D>),
    Red(Brzi<R, D>, Rc<Fn(&Rc<R>) -> Rc<R>>),
    Ukn,
}

#[derive(Copy, Clone, Debug, PartialEq)]
=======
    Ukn,
    Eps(Rc<R>),
    Sym(Rc<Sym<R, D>>),
    Alt(Expt<R, D>, Expt<R, D>),
    Seq(Expt<R, D>, Expt<R, D>),
    Red(Expt<R, D>, Rc<Fn(&Rc<R>) -> Rc<R>>),
    Rep(Expt<R, D>),
}

pub struct DerivativeCache<R, D>
where
    R: Semiring,
    D: PartialEq + Copy,
{
    token: D,
    derivative: Expt<R, D>,
}

>>>>>>> e9dec497
pub enum Nullable {
    Accept,
    Reject,
    InProgress,
    Unvisited,
}

<<<<<<< HEAD
pub struct BMeta<R, D>
where
    R: Semiring
{
    token: Option<D>,
    derivative: Option<Rc<Brzi<R, D>>>,
    listeners: HashSet<Brzi<R, D>>,
    nullable: Nullable,
    value: Option<Rc<R>>
=======
pub struct Expr<R, D>
where
    R: Semiring,
    D: PartialEq + Copy,
{
    expr: Brz<R, D>,
    known_derivative: Option<DerivativeCache<R, D>>,
    nullable: Nullable,
    product: Option<Rc<R>>,
    listeners: Vec<Expt<R, D>>,
>>>>>>> e9dec497
}
 
pub struct Brzi<R, D>(Rc<RefCell<Brz<R, D>>>, *mut Brz<R, D>, Rc<RefCell<BMeta<R, D>>>)
where
    R: Semiring;

<<<<<<< HEAD
impl<R, D> Brzi<R, D>
=======
impl<R, D> Expr<R, D>
>>>>>>> e9dec497
where
    R: Semiring,
    D: PartialEq + Copy,
{
<<<<<<< HEAD
    pub fn new(b: Brz<R, D>, n: Nullable) -> Brzi<R, D> {
        let r = Rc::new(RefCell::new(b));
        let p = r.as_ptr();
        Brzi(r, p, Rc::new(RefCell::new(BMeta {
            token: None,
            derivative: None,
            value: None,
            nullable: n,
            listeners: HashSet::new()
        })))
    }

    pub fn borrow(&self) -> Ref<Brz<R, D>> {
        self.0.borrow()
    }

    pub fn replace(&mut self, b: Brz<R, D>, n: Nullable) {
        self.0.replace(b);
        let mut m = self.meta_mut();
        m.nullable = n;
    }

    pub fn meta(&mut self) -> Ref<BMeta<R, D>> {
        self.2.borrow()
    }

    pub fn meta_mut(&mut self) -> RefMut<BMeta<R, D>> {
        self.2.borrow_mut()
    }
    
}

impl<R, D> Clone for Brzi<R, D>
=======
    pub fn new(b: Brz<R, D>, n: Nullable) -> Expr<R, D> {
        Expr {
            expr: b,
            known_derivative: None,
            nullable: n,
            product: None,
            listeners: Vec::new(),
        }
    }

    pub fn mutate(&mut self, b: Brz<R, D>, n: Nullable) {
        self.expr = b;
        self.nullable = n;
    }
}

#[inline]
pub fn expr<R, D>(b: Brz<R, D>, n: Nullable) -> Expt<R, D>
>>>>>>> e9dec497
where
    R: Semiring,
    D: PartialEq + Copy,
{
<<<<<<< HEAD
    fn clone(&self) -> Brzi<R, D> {
        Brzi(self.0.clone(), self.1, self.2.clone())
    }
}

impl<R, D> std::cmp::PartialEq for Brzi<R, D>
=======
    Rc::new(RefCell::new(Expr::new(b, n)))
}

pub fn emp<R, D>() -> Expt<R, D>
>>>>>>> e9dec497
where
    R: Semiring,
    D: PartialEq + Copy,
{
<<<<<<< HEAD
    fn eq(&self, other: &Brzi<R, D>) -> bool {
        Rc::ptr_eq(&self.0, &other.0)
    }
}

impl<'a, R, D> Eq for Brzi<R, D> where R: Semiring {}

impl<R, D> Hash for Brzi<R, D>
=======
    expr(Brz::Emp, Nullable::Reject)
}

pub fn emp_mutate<R, D>(target: &mut Expt<R, D>)
where
    R: Semiring,
    D: PartialEq + Copy,
{
    target
        .borrow_mut()
        .mutate(Brz::Emp, Nullable::Reject);
}

pub fn eps<R, D>(e: R) -> Expt<R, D>
where
    R: Semiring,
    D: PartialEq + Copy,
{
    expr(Brz::Eps(Rc::new(e)), Nullable::Accept)
}

pub fn eps_mutate<R, D>(target: &mut Expt<R, D>, rig: Rc<R>)
where
    R: Semiring,
    D: PartialEq + Copy,
{
    target
        .borrow_mut()
        .mutate(Brz::Eps(rig.clone()), Nullable::Accept);
}

pub fn alt<R, D>(r1: &Expt<R, D>, r2: &Expt<R, D>) -> Expt<R, D>
where
    R: Semiring,
    D: PartialEq + Copy,
{
    match (&r1.borrow().expr, &r2.borrow().expr) {
        (_, Brz::Emp) => r1.clone(),
        (Brz::Emp, _) => r2.clone(),
        _ => expr(Brz::Alt(r1.clone(), r2.clone()), Nullable::Unvisited),
    }
}

pub fn alt_mutate<R, D>(target: &mut Expt<R, D>, l: &Expt<R, D>, r: &Expt<R, D>)
where
    R: Semiring,
    D: PartialEq + Copy,
{
    target
        .borrow_mut()
        .mutate(Brz::Alt(l.clone(), r.clone()), Nullable::Unvisited);
}

fn alt_mutate_optimized<R, D>(target: &mut Expt<R, D>, l: &Expt<R, D>, r: &Expt<R, D>) -> bool
where
    R: Semiring,
    D: PartialEq + Copy,
{
    match (&l.borrow().expr, &r.borrow().expr) {
        (Brz::Eps(ref leps), Brz::Eps(ref reps)) => {
            eps_mutate(target, Rc::new((*leps).add(&*reps)));
            true
        }
        
        _ => {
            alt_mutate(target, l, r);
            false
        }
    }
}

pub fn seq<R, D>(r1: &Expt<R, D>, r2: &Expt<R, D>) -> Expt<R, D>
>>>>>>> e9dec497
where
    R: Semiring,
    D: PartialEq + Copy,
{
<<<<<<< HEAD
    fn hash<H: Hasher>(&self, state: &mut H) {
        self.1.hash(state);
    }
}

pub fn symproto<R, D, S>(s: S) -> Brzi<R, D>
where
    R: Semiring,
    S: Sym<R, D> + 'static,
{
    Brzi::new(Brz::Sym(Rc::new(s)), Nullable::Reject)
}

pub fn emp<R, D>() -> Brzi<R, D>
where
    R: Semiring,
{
    Brzi::new(Brz::Emp, Nullable::Reject)
}

pub fn set_emp<R, D>(target: &mut Brzi<R, D>)
where
    R: Semiring,
{
    target.replace(Brz::Emp, Nullable::Reject);
}

pub fn eps<R, D>(rig: R) -> Brzi<R, D>
=======
    match (&r1.borrow().expr, &r2.borrow().expr) {
        (_, Brz::Emp) => emp(),
        (Brz::Emp, _) => emp(),
        _ => expr(Brz::Seq(r1.clone(), r2.clone()), Nullable::Unvisited),
    }
}

pub fn seq_mutate<R, D>(target: &mut Expt<R, D>, l: &Expt<R, D>, r: &Expt<R, D>)
>>>>>>> e9dec497
where
    R: Semiring,
    D: PartialEq + Copy,
{
    target
        .borrow_mut()
        .mutate(Brz::Seq(l.clone(), r.clone()), Nullable::Unvisited);
}

fn seq_mutate_optimized<R, D>(target: &mut Expt<R, D>, l: &Expt<R, D>, r: &Expt<R, D>) -> bool
where
    R: Semiring + 'static,
    D: PartialEq + Copy,
{
<<<<<<< HEAD
    Brzi::new(Brz::Eps(Rc::new(rig)), Nullable::Accept)
}

pub fn set_eps<R, D>(target: &mut Brzi<R, D>, rig: Rc<R>)
=======
    use self::Brz::*;
    match &l.borrow().expr {
        Emp => {
            emp_mutate(target);
            true
        }

        Eps(ref rig) => {
            let closed_rig = rig.clone();
            red_mutate(target, &r, Rc::new(move |rg| Rc::new(closed_rig.mul(&rg))));
            true
        }

        _ => {
            seq_mutate(target, l, r);
            false
        }
    }
}

pub fn rep<R, D>(r1: &Expt<R, D>) -> Expt<R, D>
>>>>>>> e9dec497
where
    R: Semiring,
    D: PartialEq + Copy,
{
<<<<<<< HEAD
    target.replace(Brz::Eps(rig.clone()), Nullable::Accept);
}

pub fn alt<R, D>(l: &Brzi<R, D>, r: &Brzi<R, D>) -> Brzi<R, D>
=======
    expr(Brz::Rep(r1.clone()), Nullable::Accept)
}

pub fn red<R, D>(r: &Expt<R, D>, func: Rc<Fn(&Rc<R>) -> Rc<R>>) -> Expt<R, D>
where
    R: Semiring,
    D: PartialEq + Copy,
{
    let closed_fn = func.clone();
    expr(Brz::Red(r.clone(), closed_fn), Nullable::Unvisited)
}

pub fn red_mutate<R, D>(target: &mut Expt<R, D>, l: &Expt<R, D>, func: Rc<Fn(&Rc<R>) -> Rc<R>>)
where
    R: Semiring,
    D: PartialEq + Copy,
{
    target
        .borrow_mut()
        .mutate(Brz::Red(l.clone(), func), Nullable::Unvisited);
}

pub fn red_mutate_optimized<R, D>(target: &mut Expt<R, D>, l: &Expt<R, D>, func: &Rc<Fn(&Rc<R>) -> Rc<R>>) -> bool
where
    R: Semiring + 'static,
    D: PartialEq + Copy,
{
    use self::Brz::*;

    match &l.borrow().expr {
        Emp => {
            emp_mutate(target);
            true
        }

        Eps(ref rig) => {
            let res_rig = func(&*rig);
            eps_mutate(target, res_rig);
            true
        }

        // Given two reductions, create a single reduction that runs
        // both in composition.
        Red(ref child, ref gunc) => {
            let f = func.clone();
            let g = gunc.clone();
            red_mutate(target, child, Rc::new(move |ts| f(&g(ts))));
            true
        }

        _ => {
            red_mutate(target, l, func.clone());
            false
        }
    }
}

pub fn ukn<R, D>() -> Expt<R, D>
>>>>>>> e9dec497
where
    R: Semiring,
    D: PartialEq + Copy,
{
    expr(Brz::Ukn, Nullable::Unvisited)
}

pub fn derive<R, D>(n: &Expt<R, D>, c: &D) -> Expt<R, D>
where
    R: Semiring + 'static,
    D: PartialEq + Copy + Clone + 'static,
{
    use self::Brz::*;
    match (&*l.borrow(), &*r.borrow()) {
        (_, Emp) => l.clone(),
        (Emp, _) => r.clone(),
        _ => Brzi::new(Brz::Alt(l.clone(), r.clone()), Nullable::Unvisited),
    }
}

pub fn set_alt<R, D>(target: &mut Brzi<R, D>, l: &Brzi<R, D>, r: &Brzi<R, D>)
where
    R: Semiring,
{
    target.replace(Brz::Alt(l.clone(), r.clone()), Nullable::Unvisited);
}

<<<<<<< HEAD
fn set_optimized_alt<R, D>(target: &mut Brzi<R, D>, l: &Brzi<R, D>, r: &Brzi<R, D>) -> bool
where
    R: Semiring + 'static,
{
    match (&*l.borrow(), &*r.borrow()) {
        (Brz::Eps(ref leps), Brz::Eps(ref reps)) => {
            set_eps(target, Rc::new((*leps).add(&*reps)));
            true
        }

        _ => {
            set_alt(target, l, r);
            false
        }
    }
}

pub fn seq<R, D>(l: &Brzi<R, D>, r: &Brzi<R, D>) -> Brzi<R, D>
where
    R: Semiring,
{
    use self::Brz::*;
    match (&*l.borrow(), &*r.borrow()) {
        (_, Emp) => emp(),
        (Emp, _) => emp(),
        _ => Brzi::new(Brz::Seq(l.clone(), r.clone()), Nullable::Unvisited),
    }
}

pub fn set_seq<R, D>(target: &mut Brzi<R, D>, l: &Brzi<R, D>, r: &Brzi<R, D>)
where
    R: Semiring,
{
    target.replace(Brz::Seq(l.clone(), r.clone()), Nullable::Unvisited);
}

pub fn optimized_seq<R, D>(l: &Brzi<R, D>, r: &Brzi<R, D>) -> Brzi<R, D>
where
    R: Semiring + 'static,
{
    use self::Brz::*;
    match &*l.borrow() {
        Emp => emp(),

        Eps(ref rig) => {
            let closed_rig = rig.clone();
            red(&r, Rc::new(move |rg| Rc::new(closed_rig.mul(&rg))))
        }

        _ => seq(l, r),
    }
}

fn set_optimized_seq<R, D>(target: &mut Brzi<R, D>, l: &Brzi<R, D>, r: &Brzi<R, D>) -> bool
where
    R: Semiring + 'static,
{
    use self::Brz::*;
    match &*l.borrow() {
        Emp => {
            set_emp(target);
            true
        }

        Eps(ref rig) => {
            let closed_rig = rig.clone();
            set_red(target, &r, Rc::new(move |rg| Rc::new(closed_rig.mul(&rg))));
            true
        }

        _ => {
            set_seq(target, l, r);
            false
        }
    }
}

pub fn rep<R, D>(l: &Brzi<R, D>) -> Brzi<R, D>
where
    R: Semiring,
{
    Brzi::new(Brz::Rep(l.clone()), Nullable::Accept)
}

pub fn set_rep<R, D>(target: &mut Brzi<R, D>, l: &Brzi<R, D>)
where
    R: Semiring,
{
    target.replace(Brz::Rep(l.clone()), Nullable::Accept);
}

pub fn red<R, D>(l: &Brzi<R, D>, func: Rc<Fn(&Rc<R>) -> Rc<R>>) -> Brzi<R, D>
where
    R: Semiring + 'static,
{
    let closed_fn = func.clone();
    Brzi::new(Brz::Red(l.clone(), Rc::new(move |ts| closed_fn(ts))), Nullable::Unvisited)
}

pub fn set_red<R, D>(target: &mut Brzi<R, D>, l: &Brzi<R, D>, func: Rc<Fn(&Rc<R>) -> Rc<R>>)
where
    R: Semiring + 'static,
{
    target.replace(Brz::Red(l.clone(), func.clone()), Nullable::Unvisited);
}

pub fn optimized_red<R, D>(l: &Brzi<R, D>, func: Rc<Fn(&Rc<R>) -> Rc<R>>) -> Brzi<R, D>
where
    R: Semiring + 'static,
{
    use self::Brz::*;

    match &*l.borrow() {
        Emp => emp(),

        Eps(ref rig) => {
            let res_rig = func(&*rig);
            Brzi::new(Eps(res_rig), Nullable::Accept)
        }

        Red(ref child, ref gunc) => {
            let f = func.clone();
            let g = gunc.clone();
            red(child, Rc::new(move |ts| f(&g(ts))))
        }

        _ => red(l, func),
    }
}

pub fn set_optimized_red<R, D>(
    target: &mut Brzi<R, D>,
    l: &Brzi<R, D>,
    func: &Rc<Fn(&Rc<R>) -> Rc<R>>,
) -> bool
where
    R: Semiring + 'static,
{
    use self::Brz::*;

    match &*l.borrow() {
        Emp => {
            set_emp(target);
            true
        }

        Eps(ref rig) => {
            let res_rig = func(&*rig);
            set_eps(target, res_rig);
            true
        }

        // Given two reductions, create a single reduction that runs
        // both in composition.
        Red(ref child, ref gunc) => {
            let f = func.clone();
            let g = gunc.clone();
            set_red(target, child, Rc::new(move |ts| f(&g(ts))));
            true
        }

        _ => {
            set_red(target, l, func.clone());
            false
        }
    }
}

pub fn ukn<R, D>() -> Brzi<R, D>
where
    R: Semiring,
{
    Brzi::new(Brz::Ukn, Nullable::Unvisited)
}

pub fn parsenull<R, D>(node: &mut Brzi<R, D>) -> Rc<R>
where
    R: Semiring
{
    use self::Brz::*;
    {
        let meta = node.meta();
        if let Some(value) = &meta.value {
            return value.clone();
        }
    }

    if ! nullable(node) {
        return Rc::new(R::zero());
    }
    
    let value = match &*node.borrow() {
        Emp => Rc::new(R::zero()),
        Eps(ref rig) => rig.clone(),
        Rep(_) => Rc::new(R::one()),
        Sym(_) => Rc::new(R::zero()),
        Seq(l, r) => Rc::new((parsenull(&mut l)).mul(&(parsenull(&mut r)))),
        Alt(l, r) => Rc::new((parsenull(&mut l)).add(&(parsenull(&mut r)))),
        Red(c, f) => f(&parsenull(&mut c)),
        Ukn => unreachable!(),
    };
    
    {
        let meta = node.meta_mut();
        meta.value = Some(value);
    }

    value
}


pub fn derive<R, D>(node: &Brzi<R, D>, c: &D) -> Brzi<R, D>
where
    R: Semiring + 'static,
    D: 'static
{
    use self::Brz::*;
    
    {
        let meta = node.meta();
        if let Some(token) = meta.token {
            return meta.derivative.unwrap().deref().clone();
        }
    }
    
    let mut next_derivative = match &*node.borrow() {
        Emp => emp(),
        Eps(_) => emp(),
        Sym(f) => eps(f.is(c)),
        Seq(_, _) | Alt(_, _) | Red(_, _) => ukn(),
        Rep(_) => ukn(),
        Ukn => unreachable!(),
    };
    
    {
        let meta = node.meta_mut();
        meta.token = Some(*c);
        meta.derivative = Some(Rc::new(next_derivative));
    }
    
    match &*node.borrow() {
        Seq(cl, cr) => {
            if nullable(cl) {
                let l = derive(&cl, c);
                let r = derive(&cr, c);
                let sac_l = cl.clone();
                let red = optimized_red(
                    &r,
                    Rc::new(move |ts2| {
                        let ts1 = parsenull(&mut sac_l);
                        Rc::new(ts1.mul(&ts2))
                    }),
                );
                set_alt(&mut next_derivative, &red, &optimized_seq(&l, &cr));
            } else {
                set_optimized_seq(&mut next_derivative, &derive(&cl, c), &cr);
            }
        }
        
        Alt(l, r) => {
            set_optimized_alt(
                &mut next_derivative,
                &derive(&l, c),
                &derive(&r, c),
            );
        }
        
        Rep(r) => {
            set_optimized_seq(&mut next_derivative, &derive(&r, c), &node.clone());
        }
        
        Red(ch, func) => {
            set_optimized_red(&mut next_derivative, &derive(&ch, c), func);
        }
        
        _ => {}
    };
    
    next_derivative
}

pub fn nullable<R, D>(node: &Brzi<R, D>) -> bool
where
    R: Semiring
{
    cached_nullable(&node, None, &Nullable::Unvisited)
}

pub fn maybe_add_listener<R, D>(parent: Option<&Brzi<R, D>>, node: &Brzi<R, D>)
where
    R: Semiring
{
    if let Some(parent) = parent {
        let meta = node.meta_mut();
        meta.listeners.insert(node.clone());
    }
}

fn cached_nullable<R, D>(node: &Brzi<R, D>, parent: Option<&Brzi<R, D>>, status: &Nullable) -> bool
where
    R: Semiring
{
    use self::Nullable::*;

    {
        let meta = node.meta();
        match meta.nullable {
            Accept => { return true },
            Reject | InProgress => {
                maybe_add_listener(parent, node);
                return false
            },
            Unvisited => {},
        }
    }

    {
        let meta = node.meta_mut();
        meta.nullable = InProgress;
    }
    
=======
    {
        if let Some(kd) = &n.borrow().known_derivative {
            if kd.token == *c {
                return kd.derivative.clone();
            }
        }
    }
    
    let mut res = match &n.borrow().expr {
        Emp => emp(),
        Eps(_) => emp(),
        Sym(f) => eps(f.is(c)),
        Seq(_, _) | Red(_, _) | Alt(_, _) | Rep(_) => ukn(),
        Ukn => unreachable!(),
    };

    // This scope is absolutely necessary, as we reborrow this object
    // later in the same function.
    {
        let mut nbm = n.borrow_mut();
        nbm.known_derivative = Some(DerivativeCache {
            token: *c,
            derivative: res.clone(),
        })
    }

    match &n.borrow().expr {
        Emp | Eps(_) | Sym(_) => {}
        Seq(l, r) => {
            if nullable(l) {
                let dl = derive(l, c);
                let dr = derive(r, c);
                let cont_l = l.clone();
                let red = red(
                    &dr,
                    Rc::new(move |ts2| {
                        let ts1 = &parsenull(&cont_l);
                        Rc::new(ts1.mul(ts2))
                    }),
                );
                alt_mutate(&mut res, &red, &seq(&dl, r))
            } else {
                let dl = derive(l, c);
                seq_mutate(&mut res, &dl, r)
            }
        }
        Alt(l, r) => { alt_mutate_optimized(&mut res, &derive(&l, c), &derive(&r, c)); },
        Rep(r) => { seq_mutate_optimized(&mut res, &derive(&r, c), &n.clone()); },
        Red(r, f) => { red_mutate_optimized(&mut res, &derive(&r, c), &f.clone()); },
        Ukn => unreachable!(),
    };

    res
}

pub fn nullable<R, D>(node: &Expt<R, D>) -> bool
where
    R: Semiring,
    D: PartialEq + Copy,
{
    cached_nullable(&node, None, &Nullable::Unvisited)
}

pub fn maybe_add_listener<R, D>(parent: Option<&Expt<R, D>>, node: &Expt<R, D>)
where
    R: Semiring,
    D: PartialEq + Copy,
{
    if let Some(parent) = parent {
        node.borrow_mut().listeners.push(parent.clone());
    }
}

fn cached_nullable<R, D>(node: &Expt<R, D>, parent: Option<&Expt<R, D>>, status: &Nullable) -> bool
where
    R: Semiring,
    D: PartialEq + Copy,
{
    use self::Nullable::*;

    // Sorry about this; this dance is necessary to prevent a
    // borrow/borrow exception.

    let addparent = {
        match &node.borrow().nullable {
            Accept => return true,
            Reject | InProgress => true,
            Unvisited => false,
        }
    };

    if addparent {
        maybe_add_listener(parent, node);
        return false;
    }

    node.borrow_mut().nullable = InProgress;

>>>>>>> e9dec497
    if compute_notify_nullable(node, status) {
        true
    } else {
        maybe_add_listener(parent, node);
        false
<<<<<<< HEAD
    }
}

fn compute_notify_nullable<R, D>(node: &Brzi<R, D>, status: &Nullable) -> bool
where
    R: Semiring
=======
    }
}

fn compute_notify_nullable<R, D>(node: &Expt<R, D>, status: &Nullable) -> bool
where
    R: Semiring,
    D: PartialEq + Copy,
{
    use self::Nullable::*;
    if !base_nullable(node, status) {
        return false;
    }

    node.borrow_mut().nullable = Accept;
    for childnode in &node.borrow().listeners {
        compute_notify_nullable(childnode, status);
    }
    node.borrow_mut().listeners.clear();
    true
}

fn base_nullable<R, D>(node: &Expt<R, D>, status: &Nullable) -> bool
where
    R: Semiring,
    D: PartialEq + Copy,
{
    use self::Brz::*;
    match &node.borrow().expr {
        Emp => false,
        Eps(_) => true,
        Sym(_) => false,
        Rep(_) => true,
        Alt(cl, cr) => {
            cached_nullable(&cl, Some(node), status) || cached_nullable(&cr, Some(node), status)
        }
        Seq(cl, cr) => {
            cached_nullable(&cl, Some(node), status) && cached_nullable(&cr, Some(node), status)
        }
        Red(cl, _) => cached_nullable(&cl, Some(node), status),
        Ukn => unreachable!(),
    }
}

pub fn parsenull<R, D>(r: &Expt<R, D>) -> Rc<R>
where
    R: Semiring,
    D: PartialEq + Copy,
>>>>>>> e9dec497
{
    use self::Nullable::*;
    if ! base_nullable(node, status) {
        return false;
    }
    
    {
        let meta = node.meta_mut();
        meta.nullable = Accept;
    }

<<<<<<< HEAD
    {
        let meta = node.meta();
        for mut childnode in meta.listeners {
            compute_notify_nullable(&mut childnode, status);
        }
        meta.listeners.clear();
    }
    true
}

fn base_nullable<R, D>(node: &Brzi<R, D>, status: &Nullable) -> bool
where
    R: Semiring
{
    use self::Brz::*;
    match &*node.0.borrow() {
        Emp => false,
        Eps(_) => true,
        Sym(_) => false,
        Rep(_) => true,
        Alt(cl, cr) => {
            cached_nullable(&cl, Some(node), status)
                || cached_nullable(&cr, Some(node), status)
        }
        Seq(cl, cr) => {
            cached_nullable(&cl, Some(node), status)
                && cached_nullable(&cr, Some(node), status)
        }
        Red(cl, _) => cached_nullable(&cl, Some(node), status),
        Ukn => unreachable!(),
=======
    if let Some(product) = &r.borrow().product {
        return product.clone();
    }

    if ! nullable(&r) {
        return Rc::new(R::zero());
    }
    
    let product = match &r.borrow().expr {
        Emp => Rc::new(R::zero()),
        Eps(s) => s.clone(),
        Red(c, f) => f(&parsenull(c)),
        Rep(_) => Rc::new(R::one()),
        Sym(_) => Rc::new(R::zero()),
        Seq(l, r) => Rc::new(parsenull(&l).mul(&parsenull(&r))),
        Alt(l, r) => Rc::new(parsenull(&l).add(&parsenull(&r))),
        Ukn => unreachable!(),
    };

    {
        let mut nbm = r.borrow_mut();
        nbm.product = Some(product.clone());
>>>>>>> e9dec497
    }

    product
}

<<<<<<< HEAD
pub fn parse<R, D, I>(b: &Brzi<R, D>, source: &mut I) -> Rc<R>
where
    R: Semiring + 'static,
    D: 'static,
=======
pub fn parse<R, D, I>(r: &Expt<R, D>, source: &mut I) -> Rc<R>
where
    R: Semiring + 'static,
    D: PartialEq + Copy + Clone + 'static,
>>>>>>> e9dec497
    I: Iterator<Item = D>,
{
    let start = if let Some(c) = source.next() {
        derive(&b, &c)
    } else {
            return parsenull(&mut b);
    };
    
    let innerderive = |b2, c2| derive(&b2, &c2);
    parsenull(&mut source.fold(start, innerderive))
}


#[cfg(test)]
mod tests {

    use super::*;

    //  ___                       _
    // | _ \___ __ ___  __ _ _ _ (_)______
    // |   / -_) _/ _ \/ _` | ' \| |_ / -_)
    // |_|_\___\__\___/\__, |_||_|_/__\___|
    //                 |___/

    #[derive(Debug, Hash, Copy, Clone, PartialEq)]
    pub struct Recognizer(bool);

    impl Semiring for Recognizer {
        fn one() -> Recognizer {
            Recognizer(true)
        }
        fn zero() -> Recognizer {
            Recognizer(false)
        }
        fn is_zero(&self) -> bool {
            !self.0
        }
        fn mul(&self, rhs: &Recognizer) -> Recognizer {
            Recognizer(self.0 && rhs.0)
        }
        fn add(&self, rhs: &Recognizer) -> Recognizer {
            Recognizer(self.0 || rhs.0)
        }
    }

    pub struct SimpleSym {
        c: char,
    }

    impl Sym<Recognizer, char> for SimpleSym {
        fn is(&self, c: &char) -> Recognizer {
            if *c == self.c {
                Recognizer::one()
            } else {
                Recognizer::zero()
            }
        }
    }

    #[test]
    fn basics() {
<<<<<<< HEAD
        pub fn sym(sample: char) -> Brzi<Recognizer, char> {
            symproto(SimpleSym { c: sample })
=======
        pub fn sym(sample: char) -> Expt<Recognizer, char> {
            expr(Brz::Sym(Rc::new(SimpleSym { c: sample })), Nullable::Reject)
>>>>>>> e9dec497
        }

        let cases = [
            ("empty", eps(Recognizer::one()), "", true),
            ("char", sym('a'), "a", true),
            ("not char", sym('a'), "b", false),
            ("char vs empty", sym('a'), "", false),
            ("left alt", alt(&sym('a'), &sym('b')), "a", true),
            ("right alt", alt(&sym('a'), &sym('b')), "b", true),
            ("neither alt", alt(&sym('a'), &sym('b')), "c", false),
            ("empty alt", alt(&sym('a'), &sym('b')), "", false),
            ("empty rep", rep(&sym('a')), "", true),
            ("sequence", seq(&sym('a'), &sym('b')), "ab", true),
            ("sequence with empty", seq(&sym('a'), &sym('b')), "", false),
            ("bad long sequence", seq(&sym('a'), &sym('b')), "abc", false),
            ("bad short sequence", seq(&sym('a'), &sym('b')), "a", false),
            ("one rep", rep(&sym('a')), "a", true),
            ("short multiple failed rep", rep(&sym('a')), "ab", false),
            ("multiple rep", rep(&sym('a')), "aaaaaaaaa", true),
            (
                "multiple rep with failure",
                rep(&sym('a')),
                "aaaaaaaaab",
                false,
            ),
        ];

        for (name, case, sample, result) in &cases {
            println!("{:?}", name);
            assert_eq!(parse(&case, &mut sample.to_string().chars()).0, *result);
        }
    }

    //   _         __ _   _                __   __    _ _    _
    //  | |   ___ / _| |_| |___ _ _  __ _  \ \ / /_ _| (_)__| |
    //  | |__/ -_)  _|  _| / _ \ ' \/ _` |  \ V / _` | | / _` |
    //  |____\___|_|  \__|_\___/_||_\__, |   \_/\__,_|_|_\__,_|
    //                              |___/

    #[test]
    fn assert_leftlong_tests_valid() {
        pub struct AnySym {};

        impl Sym<Recognizer, char> for AnySym {
            fn is(&self, _: &char) -> Recognizer {
                return { Recognizer::one() };
            }
        }

<<<<<<< HEAD
        pub fn sym(sample: char) -> Brzi<Recognizer, char> {
            symproto(SimpleSym { c: sample })
        }

        pub fn asy() -> Brzi<Recognizer, char> {
            symproto(AnySym {})
=======
        pub fn sym(sample: char) -> Expt<Recognizer, char> {
            expr(Brz::Sym(Rc::new(SimpleSym { c: sample })), Nullable::Reject)
        }

        pub fn asy() -> Expt<Recognizer, char> {
            expr(Brz::Sym(Rc::new(AnySym {})), Nullable::Reject)
>>>>>>> e9dec497
        }

        let any = rep(&asy());
        let a = sym('a');
        let ab = rep(&alt(&a, &sym('b')));
        let aaba = seq(&seq(&a, &ab), &a);

        let cases = [
            ("any", &seq(&any, &sym('c')), "cbcdc", true),
            ("leftlong sample zero", &aaba, "ab", false),
            ("leftlong sample five", &aaba, "bababa", true),
            ("leftlong sample one", &aaba, "aa", true),
        ];

        for (name, case, sample, result) in &cases {
            println!("{:?}", name);
            let arb = seq(&any, &seq(&case, &any));
            assert_eq!(parse(&arb, &mut sample.to_string().chars()).0, *result);
        }
    }

    //  _         __ _   _
    // | |   ___ / _| |_| |___ _ _  __ _
    // | |__/ -_)  _|  _| / _ \ ' \/ _` |
    // |____\___|_|  \__|_\___/_||_\__, |
    //                             |___/

    // The semiring and semiring_i implementations for the LeftLong
    // Range operations.

    pub trait Semiringi<S: Semiring> {
        fn index(i: usize) -> S;
    }

    #[derive(Debug, Hash, Clone, Eq, PartialEq)]
    pub enum Leftlong {
        Notfound,            // Zero
        Scanning,            // One
        Found(usize, usize), // The set of useful datapoints
    }

    impl Semiring for Leftlong {
        fn one() -> Leftlong {
            Leftlong::Scanning
        }
        fn zero() -> Leftlong {
            Leftlong::Notfound
        }
        fn is_zero(&self) -> bool {
            match self {
                Leftlong::Notfound => true,
                _ => false,
            }
        }

        fn add(self: &Leftlong, rhs: &Leftlong) -> Leftlong {
            use self::Leftlong::*;
            match (self, rhs) {
                (Notfound, c) | (c, Notfound) | (Scanning, c) | (c, Scanning) => c.clone(),
                (Found(i, j), Found(k, l)) => {
                    if i < k || i == k && j >= l {
                        self.clone()
                    } else {
                        rhs.clone()
                    }
                }
            }
        }

        fn mul(self: &Leftlong, rhs: &Leftlong) -> Leftlong {
            use self::Leftlong::*;
            match (self, rhs) {
                (Notfound, _) | (_, Notfound) => Leftlong::zero(),
                (Scanning, c) | (c, Scanning) => c.clone(),
                (Found(i, _), Found(_, l)) => Leftlong::Found(*i, *l),
            }
        }
    }

    impl Semiringi<Leftlong> for Leftlong {
        fn index(i: usize) -> Leftlong {
            Leftlong::Found(i, i)
        }
    }

    // The position and character being analyzed.
<<<<<<< HEAD
    #[derive(Hash, Eq, PartialEq, Clone)]
=======

    #[derive(Eq, PartialEq, Copy, Clone)]
>>>>>>> e9dec497
    pub struct Pc(usize, char);

    #[derive(Clone)]
    pub struct RangeSym(char);

    impl Sym<Leftlong, Pc> for RangeSym {
        fn is(&self, pc: &Pc) -> Leftlong {
            if pc.1 == self.0 {
                Leftlong::index(pc.0)
            } else {
                Leftlong::zero()
            }
        }
    }

    #[derive(Debug, Clone)]
    pub struct AnySym {}
    impl Sym<Leftlong, Pc> for AnySym {
        fn is(&self, _: &Pc) -> Leftlong {
            Leftlong::one()
        }
    }

    #[test]
    fn leftlong_basics() {
<<<<<<< HEAD
        pub fn asym() -> Brzi<Leftlong, Pc> {
            symproto(AnySym {})
        }

        pub fn symi(sample: char) -> Brzi<Leftlong, Pc> {
            symproto(RangeSym(sample))
=======
        pub fn asym() -> Expt<Leftlong, Pc> {
            expr(Brz::Sym(Rc::new(AnySym {})), Nullable::Reject)
        }

        pub fn symi(sample: char) -> Expt<Leftlong, Pc> {
            expr(Brz::Sym(Rc::new(RangeSym(sample))), Nullable::Reject)
>>>>>>> e9dec497
        }

        let a = symi('a');
        let ab = rep(&alt(&a.clone(), &symi('b')));
        let aaba = seq(&a.clone(), &seq(&ab, &a.clone()));

        let cases = [
            ("leftlong zero", &aaba.clone(), "ab", Leftlong::Notfound),
            ("leftlong one", &aaba.clone(), "aa", Leftlong::Found(0, 1)),
            (
                "leftlong five",
                &aaba.clone(),
                "bababa",
                Leftlong::Found(1, 5),
            ),
        ];

        for (name, case, sample, result) in &cases {
            println!("{:?}", name);
            let any = rep(&asym());
            let arb = seq(&any, &seq(&case, &any));
            let ret = parse(
                &arb,
                &mut sample
                    .to_string()
                    .chars()
                    .into_iter()
                    .enumerate()
                    .map(|c| Pc(c.0, c.1)),
            );
<<<<<<< HEAD
            assert_eq!(result, ret.deref());
=======
            assert_eq!(result, &*ret);
>>>>>>> e9dec497
        }
    }

    //   ___
    //   | _ \__ _ _ _ ___ ___
    //   |  _/ _` | '_(_-</ -_)
    //   |_| \__,_|_| /__/\___|
    //
    //

    macro_rules! set {
        ( $( $x:expr ),* ) => {{
            #[allow(unused_mut)]
            let mut temp_set = HashSet::new();
            $( temp_set.insert($x); )*
                temp_set //
        }};
    }

    #[derive(Debug, Clone, PartialEq)]
    pub struct Parser(HashSet<String>);

    impl Semiring for Parser {
        fn one() -> Parser {
            Parser(set!["".to_string()])
        }
        fn zero() -> Parser {
            Parser(set![])
        }
        fn is_zero(&self) -> bool {
            self.0.len() == 0
        }
        fn mul(self: &Parser, rhs: &Parser) -> Parser {
            let mut temp = set![];
            for i in self.0.iter().cloned() {
                for j in &rhs.0 {
                    temp.insert(i.clone() + &j);
                }
            }
            Parser(temp)
        }
        fn add(self: &Parser, rhs: &Parser) -> Parser {
            Parser(self.0.union(&rhs.0).cloned().collect())
        }
    }

    pub struct ParserSym {
        c: char,
    }

    impl Sym<Parser, char> for ParserSym {
        fn is(&self, c: &char) -> Parser {
            if *c == self.c {
                Parser(set![c.to_string()])
            } else {
                Parser::zero()
            }
        }
    }

    #[test]
    fn string_basics() {
<<<<<<< HEAD
        pub fn sym(sample: char) -> Brzi<Parser, char> {
            symproto(ParserSym { c: sample })
=======
        pub fn sym(sample: char) -> Expt<Parser, char> {
            expr(Brz::Sym(Rc::new(ParserSym { c: sample })), Nullable::Reject)
>>>>>>> e9dec497
        }

        let cases = [
            ("char", sym('a'), "a", Some("a")),
            ("not char", sym('a'), "b", None),
            ("char vs empty", sym('a'), "", None),
            ("left alt", alt(&sym('a'), &sym('b')), "a", Some("a")),
            ("right alt", alt(&sym('a'), &sym('b')), "b", Some("b")),
            ("neither alt", alt(&sym('a'), &sym('b')), "c", None),
            ("empty alt", alt(&sym('a'), &sym('b')), "", None),
            ("empty rep", rep(&sym('a')), "", Some("")),
            ("sequence", seq(&sym('a'), &sym('b')), "ab", Some("ab")),
            ("sequence with empty", seq(&sym('a'), &sym('b')), "", None),
            ("bad long sequence", seq(&sym('a'), &sym('b')), "abc", None),
            ("bad short sequence", seq(&sym('a'), &sym('b')), "a", None),
            ("one rep", rep(&sym('a')), "a", Some("a")),
            ("short multiple failed rep", rep(&sym('a')), "ab", None),
            (
                "multiple rep",
                rep(&sym('a')),
                "aaaaaaaaa",
                Some("aaaaaaaaa"),
            ),
            (
                "multiple rep with failure",
                rep(&sym('a')),
                "aaaaaaaaab",
                None,
            ),
        ];

        for (name, case, sample, result) in &cases {
            println!("{:?}", name);
            let ret = &parse(case, &mut sample.to_string().chars()).0;
            match result {
                Some(r) => {
                    let v = ret.iter().next();
                    if let Some(s) = v {
                        assert_eq!(s, sample);
                    } else {
                        panic!("Strings did not match: {:?}, {:?}", r, v);
                    }
                    assert_eq!(1, ret.len());
                }
                None => assert_eq!(0, ret.len()),
            }
        }
    }

    #[test]
    fn recursion_loop() {
<<<<<<< HEAD
        pub fn sym(sample: char) -> Brzi<Parser, char> {
            symproto(ParserSym { c: sample })
=======
        pub fn sym(sample: char) -> Expt<Parser, char> {
            expr(Brz::Sym(Rc::new(ParserSym{ c: sample })), Nullable::Reject)
>>>>>>> e9dec497
        }

        let ee = seq(&sym('e'), &sym('e'));
        let mut estar = ukn();
        let eep = seq(&ee, &estar);
        let eto = eps(Parser::one());
<<<<<<< HEAD
        set_alt(&mut estar, &eto, &eep);
=======
        alt_mutate(&mut estar, &eto, &eep);
>>>>>>> e9dec497
        let beer = seq(&sym('b'), &seq(&estar, &sym('r')));

        let cases = [
            ("br", &beer, "br", Some("br")),
            ("beer", &beer, "beer", Some("beer")),
            ("beeeeeer", &beer, "beeeeeer", Some("beeeeeer")),
            ("bad beeer", &beer, "beeer", None),
            ("bad bear", &beer, "bear", None)
        ];

        for (name, case, sample, result) in &cases {
            println!("{:?}", name);
            let ret = &parse(case, &mut sample.to_string().chars()).0;
            match result {
                Some(r) => {
                    let v = ret.iter().next();
                    if let Some(s) = v {
                        assert_eq!(s, sample);
                    } else {
                        panic!("Strings did not match: {:?}, {:?}", r, v);
                    }
                    assert_eq!(1, ret.len());
                }
                None => assert_eq!(0, ret.len()),
            }
        }
    }
<<<<<<< HEAD
=======
    
>>>>>>> e9dec497
}<|MERGE_RESOLUTION|>--- conflicted
+++ resolved
@@ -4,27 +4,10 @@
 //! value describing if the expression matched the string (or not).
 //!
 
-<<<<<<< HEAD
-use hashbrown::{HashMap, HashSet};
-use std::cell::{Ref, RefMut, RefCell};
-use std::hash::{Hash, Hasher};
-use std::rc::Rc;
-use std::ops::Deref;
-
-macro_rules! set {
-    ( $( $x:expr ),* ) => {{
-        #[allow(unused_mut)]
-        let mut temp_set = HashSet::new();
-        $( temp_set.insert($x); )*
-        temp_set //
-    }};
-}
-=======
 use std::cell::RefCell;
 #[allow(unused_imports)]
 use std::collections::HashSet;
 use std::rc::Rc;
->>>>>>> e9dec497
 
 // Generic type conventions:
 //   R: Our Ring Type
@@ -54,18 +37,6 @@
     D: PartialEq + Copy,
 {
     Emp,
-<<<<<<< HEAD
-    Eps(Rc<R>),
-    Sym(Rc<Sym<R, D>>),
-    Alt(Brzi<R, D>, Brzi<R, D>),
-    Seq(Brzi<R, D>, Brzi<R, D>),
-    Rep(Brzi<R, D>),
-    Red(Brzi<R, D>, Rc<Fn(&Rc<R>) -> Rc<R>>),
-    Ukn,
-}
-
-#[derive(Copy, Clone, Debug, PartialEq)]
-=======
     Ukn,
     Eps(Rc<R>),
     Sym(Rc<Sym<R, D>>),
@@ -84,7 +55,6 @@
     derivative: Expt<R, D>,
 }
 
->>>>>>> e9dec497
 pub enum Nullable {
     Accept,
     Reject,
@@ -92,17 +62,6 @@
     Unvisited,
 }
 
-<<<<<<< HEAD
-pub struct BMeta<R, D>
-where
-    R: Semiring
-{
-    token: Option<D>,
-    derivative: Option<Rc<Brzi<R, D>>>,
-    listeners: HashSet<Brzi<R, D>>,
-    nullable: Nullable,
-    value: Option<Rc<R>>
-=======
 pub struct Expr<R, D>
 where
     R: Semiring,
@@ -113,57 +72,17 @@
     nullable: Nullable,
     product: Option<Rc<R>>,
     listeners: Vec<Expt<R, D>>,
->>>>>>> e9dec497
 }
  
 pub struct Brzi<R, D>(Rc<RefCell<Brz<R, D>>>, *mut Brz<R, D>, Rc<RefCell<BMeta<R, D>>>)
 where
     R: Semiring;
 
-<<<<<<< HEAD
-impl<R, D> Brzi<R, D>
-=======
 impl<R, D> Expr<R, D>
->>>>>>> e9dec497
-where
-    R: Semiring,
-    D: PartialEq + Copy,
-{
-<<<<<<< HEAD
-    pub fn new(b: Brz<R, D>, n: Nullable) -> Brzi<R, D> {
-        let r = Rc::new(RefCell::new(b));
-        let p = r.as_ptr();
-        Brzi(r, p, Rc::new(RefCell::new(BMeta {
-            token: None,
-            derivative: None,
-            value: None,
-            nullable: n,
-            listeners: HashSet::new()
-        })))
-    }
-
-    pub fn borrow(&self) -> Ref<Brz<R, D>> {
-        self.0.borrow()
-    }
-
-    pub fn replace(&mut self, b: Brz<R, D>, n: Nullable) {
-        self.0.replace(b);
-        let mut m = self.meta_mut();
-        m.nullable = n;
-    }
-
-    pub fn meta(&mut self) -> Ref<BMeta<R, D>> {
-        self.2.borrow()
-    }
-
-    pub fn meta_mut(&mut self) -> RefMut<BMeta<R, D>> {
-        self.2.borrow_mut()
-    }
-    
-}
-
-impl<R, D> Clone for Brzi<R, D>
-=======
+where
+    R: Semiring,
+    D: PartialEq + Copy,
+{
     pub fn new(b: Brz<R, D>, n: Nullable) -> Expr<R, D> {
         Expr {
             expr: b,
@@ -182,38 +101,18 @@
 
 #[inline]
 pub fn expr<R, D>(b: Brz<R, D>, n: Nullable) -> Expt<R, D>
->>>>>>> e9dec497
-where
-    R: Semiring,
-    D: PartialEq + Copy,
-{
-<<<<<<< HEAD
-    fn clone(&self) -> Brzi<R, D> {
-        Brzi(self.0.clone(), self.1, self.2.clone())
-    }
-}
-
-impl<R, D> std::cmp::PartialEq for Brzi<R, D>
-=======
+where
+    R: Semiring,
+    D: PartialEq + Copy,
+{
     Rc::new(RefCell::new(Expr::new(b, n)))
 }
 
 pub fn emp<R, D>() -> Expt<R, D>
->>>>>>> e9dec497
-where
-    R: Semiring,
-    D: PartialEq + Copy,
-{
-<<<<<<< HEAD
-    fn eq(&self, other: &Brzi<R, D>) -> bool {
-        Rc::ptr_eq(&self.0, &other.0)
-    }
-}
-
-impl<'a, R, D> Eq for Brzi<R, D> where R: Semiring {}
-
-impl<R, D> Hash for Brzi<R, D>
-=======
+where
+    R: Semiring,
+    D: PartialEq + Copy,
+{
     expr(Brz::Emp, Nullable::Reject)
 }
 
@@ -286,41 +185,10 @@
 }
 
 pub fn seq<R, D>(r1: &Expt<R, D>, r2: &Expt<R, D>) -> Expt<R, D>
->>>>>>> e9dec497
-where
-    R: Semiring,
-    D: PartialEq + Copy,
-{
-<<<<<<< HEAD
-    fn hash<H: Hasher>(&self, state: &mut H) {
-        self.1.hash(state);
-    }
-}
-
-pub fn symproto<R, D, S>(s: S) -> Brzi<R, D>
-where
-    R: Semiring,
-    S: Sym<R, D> + 'static,
-{
-    Brzi::new(Brz::Sym(Rc::new(s)), Nullable::Reject)
-}
-
-pub fn emp<R, D>() -> Brzi<R, D>
-where
-    R: Semiring,
-{
-    Brzi::new(Brz::Emp, Nullable::Reject)
-}
-
-pub fn set_emp<R, D>(target: &mut Brzi<R, D>)
-where
-    R: Semiring,
-{
-    target.replace(Brz::Emp, Nullable::Reject);
-}
-
-pub fn eps<R, D>(rig: R) -> Brzi<R, D>
-=======
+where
+    R: Semiring,
+    D: PartialEq + Copy,
+{
     match (&r1.borrow().expr, &r2.borrow().expr) {
         (_, Brz::Emp) => emp(),
         (Brz::Emp, _) => emp(),
@@ -329,7 +197,6 @@
 }
 
 pub fn seq_mutate<R, D>(target: &mut Expt<R, D>, l: &Expt<R, D>, r: &Expt<R, D>)
->>>>>>> e9dec497
 where
     R: Semiring,
     D: PartialEq + Copy,
@@ -344,12 +211,6 @@
     R: Semiring + 'static,
     D: PartialEq + Copy,
 {
-<<<<<<< HEAD
-    Brzi::new(Brz::Eps(Rc::new(rig)), Nullable::Accept)
-}
-
-pub fn set_eps<R, D>(target: &mut Brzi<R, D>, rig: Rc<R>)
-=======
     use self::Brz::*;
     match &l.borrow().expr {
         Emp => {
@@ -371,17 +232,10 @@
 }
 
 pub fn rep<R, D>(r1: &Expt<R, D>) -> Expt<R, D>
->>>>>>> e9dec497
-where
-    R: Semiring,
-    D: PartialEq + Copy,
-{
-<<<<<<< HEAD
-    target.replace(Brz::Eps(rig.clone()), Nullable::Accept);
-}
-
-pub fn alt<R, D>(l: &Brzi<R, D>, r: &Brzi<R, D>) -> Brzi<R, D>
-=======
+where
+    R: Semiring,
+    D: PartialEq + Copy,
+{
     expr(Brz::Rep(r1.clone()), Nullable::Accept)
 }
 
@@ -440,7 +294,6 @@
 }
 
 pub fn ukn<R, D>() -> Expt<R, D>
->>>>>>> e9dec497
 where
     R: Semiring,
     D: PartialEq + Copy,
@@ -468,329 +321,6 @@
     target.replace(Brz::Alt(l.clone(), r.clone()), Nullable::Unvisited);
 }
 
-<<<<<<< HEAD
-fn set_optimized_alt<R, D>(target: &mut Brzi<R, D>, l: &Brzi<R, D>, r: &Brzi<R, D>) -> bool
-where
-    R: Semiring + 'static,
-{
-    match (&*l.borrow(), &*r.borrow()) {
-        (Brz::Eps(ref leps), Brz::Eps(ref reps)) => {
-            set_eps(target, Rc::new((*leps).add(&*reps)));
-            true
-        }
-
-        _ => {
-            set_alt(target, l, r);
-            false
-        }
-    }
-}
-
-pub fn seq<R, D>(l: &Brzi<R, D>, r: &Brzi<R, D>) -> Brzi<R, D>
-where
-    R: Semiring,
-{
-    use self::Brz::*;
-    match (&*l.borrow(), &*r.borrow()) {
-        (_, Emp) => emp(),
-        (Emp, _) => emp(),
-        _ => Brzi::new(Brz::Seq(l.clone(), r.clone()), Nullable::Unvisited),
-    }
-}
-
-pub fn set_seq<R, D>(target: &mut Brzi<R, D>, l: &Brzi<R, D>, r: &Brzi<R, D>)
-where
-    R: Semiring,
-{
-    target.replace(Brz::Seq(l.clone(), r.clone()), Nullable::Unvisited);
-}
-
-pub fn optimized_seq<R, D>(l: &Brzi<R, D>, r: &Brzi<R, D>) -> Brzi<R, D>
-where
-    R: Semiring + 'static,
-{
-    use self::Brz::*;
-    match &*l.borrow() {
-        Emp => emp(),
-
-        Eps(ref rig) => {
-            let closed_rig = rig.clone();
-            red(&r, Rc::new(move |rg| Rc::new(closed_rig.mul(&rg))))
-        }
-
-        _ => seq(l, r),
-    }
-}
-
-fn set_optimized_seq<R, D>(target: &mut Brzi<R, D>, l: &Brzi<R, D>, r: &Brzi<R, D>) -> bool
-where
-    R: Semiring + 'static,
-{
-    use self::Brz::*;
-    match &*l.borrow() {
-        Emp => {
-            set_emp(target);
-            true
-        }
-
-        Eps(ref rig) => {
-            let closed_rig = rig.clone();
-            set_red(target, &r, Rc::new(move |rg| Rc::new(closed_rig.mul(&rg))));
-            true
-        }
-
-        _ => {
-            set_seq(target, l, r);
-            false
-        }
-    }
-}
-
-pub fn rep<R, D>(l: &Brzi<R, D>) -> Brzi<R, D>
-where
-    R: Semiring,
-{
-    Brzi::new(Brz::Rep(l.clone()), Nullable::Accept)
-}
-
-pub fn set_rep<R, D>(target: &mut Brzi<R, D>, l: &Brzi<R, D>)
-where
-    R: Semiring,
-{
-    target.replace(Brz::Rep(l.clone()), Nullable::Accept);
-}
-
-pub fn red<R, D>(l: &Brzi<R, D>, func: Rc<Fn(&Rc<R>) -> Rc<R>>) -> Brzi<R, D>
-where
-    R: Semiring + 'static,
-{
-    let closed_fn = func.clone();
-    Brzi::new(Brz::Red(l.clone(), Rc::new(move |ts| closed_fn(ts))), Nullable::Unvisited)
-}
-
-pub fn set_red<R, D>(target: &mut Brzi<R, D>, l: &Brzi<R, D>, func: Rc<Fn(&Rc<R>) -> Rc<R>>)
-where
-    R: Semiring + 'static,
-{
-    target.replace(Brz::Red(l.clone(), func.clone()), Nullable::Unvisited);
-}
-
-pub fn optimized_red<R, D>(l: &Brzi<R, D>, func: Rc<Fn(&Rc<R>) -> Rc<R>>) -> Brzi<R, D>
-where
-    R: Semiring + 'static,
-{
-    use self::Brz::*;
-
-    match &*l.borrow() {
-        Emp => emp(),
-
-        Eps(ref rig) => {
-            let res_rig = func(&*rig);
-            Brzi::new(Eps(res_rig), Nullable::Accept)
-        }
-
-        Red(ref child, ref gunc) => {
-            let f = func.clone();
-            let g = gunc.clone();
-            red(child, Rc::new(move |ts| f(&g(ts))))
-        }
-
-        _ => red(l, func),
-    }
-}
-
-pub fn set_optimized_red<R, D>(
-    target: &mut Brzi<R, D>,
-    l: &Brzi<R, D>,
-    func: &Rc<Fn(&Rc<R>) -> Rc<R>>,
-) -> bool
-where
-    R: Semiring + 'static,
-{
-    use self::Brz::*;
-
-    match &*l.borrow() {
-        Emp => {
-            set_emp(target);
-            true
-        }
-
-        Eps(ref rig) => {
-            let res_rig = func(&*rig);
-            set_eps(target, res_rig);
-            true
-        }
-
-        // Given two reductions, create a single reduction that runs
-        // both in composition.
-        Red(ref child, ref gunc) => {
-            let f = func.clone();
-            let g = gunc.clone();
-            set_red(target, child, Rc::new(move |ts| f(&g(ts))));
-            true
-        }
-
-        _ => {
-            set_red(target, l, func.clone());
-            false
-        }
-    }
-}
-
-pub fn ukn<R, D>() -> Brzi<R, D>
-where
-    R: Semiring,
-{
-    Brzi::new(Brz::Ukn, Nullable::Unvisited)
-}
-
-pub fn parsenull<R, D>(node: &mut Brzi<R, D>) -> Rc<R>
-where
-    R: Semiring
-{
-    use self::Brz::*;
-    {
-        let meta = node.meta();
-        if let Some(value) = &meta.value {
-            return value.clone();
-        }
-    }
-
-    if ! nullable(node) {
-        return Rc::new(R::zero());
-    }
-    
-    let value = match &*node.borrow() {
-        Emp => Rc::new(R::zero()),
-        Eps(ref rig) => rig.clone(),
-        Rep(_) => Rc::new(R::one()),
-        Sym(_) => Rc::new(R::zero()),
-        Seq(l, r) => Rc::new((parsenull(&mut l)).mul(&(parsenull(&mut r)))),
-        Alt(l, r) => Rc::new((parsenull(&mut l)).add(&(parsenull(&mut r)))),
-        Red(c, f) => f(&parsenull(&mut c)),
-        Ukn => unreachable!(),
-    };
-    
-    {
-        let meta = node.meta_mut();
-        meta.value = Some(value);
-    }
-
-    value
-}
-
-
-pub fn derive<R, D>(node: &Brzi<R, D>, c: &D) -> Brzi<R, D>
-where
-    R: Semiring + 'static,
-    D: 'static
-{
-    use self::Brz::*;
-    
-    {
-        let meta = node.meta();
-        if let Some(token) = meta.token {
-            return meta.derivative.unwrap().deref().clone();
-        }
-    }
-    
-    let mut next_derivative = match &*node.borrow() {
-        Emp => emp(),
-        Eps(_) => emp(),
-        Sym(f) => eps(f.is(c)),
-        Seq(_, _) | Alt(_, _) | Red(_, _) => ukn(),
-        Rep(_) => ukn(),
-        Ukn => unreachable!(),
-    };
-    
-    {
-        let meta = node.meta_mut();
-        meta.token = Some(*c);
-        meta.derivative = Some(Rc::new(next_derivative));
-    }
-    
-    match &*node.borrow() {
-        Seq(cl, cr) => {
-            if nullable(cl) {
-                let l = derive(&cl, c);
-                let r = derive(&cr, c);
-                let sac_l = cl.clone();
-                let red = optimized_red(
-                    &r,
-                    Rc::new(move |ts2| {
-                        let ts1 = parsenull(&mut sac_l);
-                        Rc::new(ts1.mul(&ts2))
-                    }),
-                );
-                set_alt(&mut next_derivative, &red, &optimized_seq(&l, &cr));
-            } else {
-                set_optimized_seq(&mut next_derivative, &derive(&cl, c), &cr);
-            }
-        }
-        
-        Alt(l, r) => {
-            set_optimized_alt(
-                &mut next_derivative,
-                &derive(&l, c),
-                &derive(&r, c),
-            );
-        }
-        
-        Rep(r) => {
-            set_optimized_seq(&mut next_derivative, &derive(&r, c), &node.clone());
-        }
-        
-        Red(ch, func) => {
-            set_optimized_red(&mut next_derivative, &derive(&ch, c), func);
-        }
-        
-        _ => {}
-    };
-    
-    next_derivative
-}
-
-pub fn nullable<R, D>(node: &Brzi<R, D>) -> bool
-where
-    R: Semiring
-{
-    cached_nullable(&node, None, &Nullable::Unvisited)
-}
-
-pub fn maybe_add_listener<R, D>(parent: Option<&Brzi<R, D>>, node: &Brzi<R, D>)
-where
-    R: Semiring
-{
-    if let Some(parent) = parent {
-        let meta = node.meta_mut();
-        meta.listeners.insert(node.clone());
-    }
-}
-
-fn cached_nullable<R, D>(node: &Brzi<R, D>, parent: Option<&Brzi<R, D>>, status: &Nullable) -> bool
-where
-    R: Semiring
-{
-    use self::Nullable::*;
-
-    {
-        let meta = node.meta();
-        match meta.nullable {
-            Accept => { return true },
-            Reject | InProgress => {
-                maybe_add_listener(parent, node);
-                return false
-            },
-            Unvisited => {},
-        }
-    }
-
-    {
-        let meta = node.meta_mut();
-        meta.nullable = InProgress;
-    }
-    
-=======
     {
         if let Some(kd) = &n.borrow().known_derivative {
             if kd.token == *c {
@@ -889,20 +419,11 @@
 
     node.borrow_mut().nullable = InProgress;
 
->>>>>>> e9dec497
     if compute_notify_nullable(node, status) {
         true
     } else {
         maybe_add_listener(parent, node);
         false
-<<<<<<< HEAD
-    }
-}
-
-fn compute_notify_nullable<R, D>(node: &Brzi<R, D>, status: &Nullable) -> bool
-where
-    R: Semiring
-=======
     }
 }
 
@@ -950,7 +471,6 @@
 where
     R: Semiring,
     D: PartialEq + Copy,
->>>>>>> e9dec497
 {
     use self::Nullable::*;
     if ! base_nullable(node, status) {
@@ -962,38 +482,6 @@
         meta.nullable = Accept;
     }
 
-<<<<<<< HEAD
-    {
-        let meta = node.meta();
-        for mut childnode in meta.listeners {
-            compute_notify_nullable(&mut childnode, status);
-        }
-        meta.listeners.clear();
-    }
-    true
-}
-
-fn base_nullable<R, D>(node: &Brzi<R, D>, status: &Nullable) -> bool
-where
-    R: Semiring
-{
-    use self::Brz::*;
-    match &*node.0.borrow() {
-        Emp => false,
-        Eps(_) => true,
-        Sym(_) => false,
-        Rep(_) => true,
-        Alt(cl, cr) => {
-            cached_nullable(&cl, Some(node), status)
-                || cached_nullable(&cr, Some(node), status)
-        }
-        Seq(cl, cr) => {
-            cached_nullable(&cl, Some(node), status)
-                && cached_nullable(&cr, Some(node), status)
-        }
-        Red(cl, _) => cached_nullable(&cl, Some(node), status),
-        Ukn => unreachable!(),
-=======
     if let Some(product) = &r.borrow().product {
         return product.clone();
     }
@@ -1016,23 +504,15 @@
     {
         let mut nbm = r.borrow_mut();
         nbm.product = Some(product.clone());
->>>>>>> e9dec497
     }
 
     product
 }
 
-<<<<<<< HEAD
-pub fn parse<R, D, I>(b: &Brzi<R, D>, source: &mut I) -> Rc<R>
-where
-    R: Semiring + 'static,
-    D: 'static,
-=======
 pub fn parse<R, D, I>(r: &Expt<R, D>, source: &mut I) -> Rc<R>
 where
     R: Semiring + 'static,
     D: PartialEq + Copy + Clone + 'static,
->>>>>>> e9dec497
     I: Iterator<Item = D>,
 {
     let start = if let Some(c) = source.next() {
@@ -1094,13 +574,8 @@
 
     #[test]
     fn basics() {
-<<<<<<< HEAD
-        pub fn sym(sample: char) -> Brzi<Recognizer, char> {
-            symproto(SimpleSym { c: sample })
-=======
         pub fn sym(sample: char) -> Expt<Recognizer, char> {
             expr(Brz::Sym(Rc::new(SimpleSym { c: sample })), Nullable::Reject)
->>>>>>> e9dec497
         }
 
         let cases = [
@@ -1150,21 +625,12 @@
             }
         }
 
-<<<<<<< HEAD
-        pub fn sym(sample: char) -> Brzi<Recognizer, char> {
-            symproto(SimpleSym { c: sample })
-        }
-
-        pub fn asy() -> Brzi<Recognizer, char> {
-            symproto(AnySym {})
-=======
         pub fn sym(sample: char) -> Expt<Recognizer, char> {
             expr(Brz::Sym(Rc::new(SimpleSym { c: sample })), Nullable::Reject)
         }
 
         pub fn asy() -> Expt<Recognizer, char> {
             expr(Brz::Sym(Rc::new(AnySym {})), Nullable::Reject)
->>>>>>> e9dec497
         }
 
         let any = rep(&asy());
@@ -1251,12 +717,8 @@
     }
 
     // The position and character being analyzed.
-<<<<<<< HEAD
-    #[derive(Hash, Eq, PartialEq, Clone)]
-=======
 
     #[derive(Eq, PartialEq, Copy, Clone)]
->>>>>>> e9dec497
     pub struct Pc(usize, char);
 
     #[derive(Clone)]
@@ -1282,21 +744,12 @@
 
     #[test]
     fn leftlong_basics() {
-<<<<<<< HEAD
-        pub fn asym() -> Brzi<Leftlong, Pc> {
-            symproto(AnySym {})
-        }
-
-        pub fn symi(sample: char) -> Brzi<Leftlong, Pc> {
-            symproto(RangeSym(sample))
-=======
         pub fn asym() -> Expt<Leftlong, Pc> {
             expr(Brz::Sym(Rc::new(AnySym {})), Nullable::Reject)
         }
 
         pub fn symi(sample: char) -> Expt<Leftlong, Pc> {
             expr(Brz::Sym(Rc::new(RangeSym(sample))), Nullable::Reject)
->>>>>>> e9dec497
         }
 
         let a = symi('a');
@@ -1327,11 +780,7 @@
                     .enumerate()
                     .map(|c| Pc(c.0, c.1)),
             );
-<<<<<<< HEAD
-            assert_eq!(result, ret.deref());
-=======
             assert_eq!(result, &*ret);
->>>>>>> e9dec497
         }
     }
 
@@ -1394,13 +843,8 @@
 
     #[test]
     fn string_basics() {
-<<<<<<< HEAD
-        pub fn sym(sample: char) -> Brzi<Parser, char> {
-            symproto(ParserSym { c: sample })
-=======
         pub fn sym(sample: char) -> Expt<Parser, char> {
             expr(Brz::Sym(Rc::new(ParserSym { c: sample })), Nullable::Reject)
->>>>>>> e9dec497
         }
 
         let cases = [
@@ -1452,24 +896,15 @@
 
     #[test]
     fn recursion_loop() {
-<<<<<<< HEAD
-        pub fn sym(sample: char) -> Brzi<Parser, char> {
-            symproto(ParserSym { c: sample })
-=======
         pub fn sym(sample: char) -> Expt<Parser, char> {
             expr(Brz::Sym(Rc::new(ParserSym{ c: sample })), Nullable::Reject)
->>>>>>> e9dec497
         }
 
         let ee = seq(&sym('e'), &sym('e'));
         let mut estar = ukn();
         let eep = seq(&ee, &estar);
         let eto = eps(Parser::one());
-<<<<<<< HEAD
-        set_alt(&mut estar, &eto, &eep);
-=======
         alt_mutate(&mut estar, &eto, &eep);
->>>>>>> e9dec497
         let beer = seq(&sym('b'), &seq(&estar, &sym('r')));
 
         let cases = [
@@ -1497,8 +932,5 @@
             }
         }
     }
-<<<<<<< HEAD
-=======
     
->>>>>>> e9dec497
 }